--- conflicted
+++ resolved
@@ -3963,7 +3963,6 @@
   (merge-into module/cache old-modcache)
   nil)
 
-<<<<<<< HEAD
 ###
 ###
 ### Bundle tools
@@ -4093,9 +4092,7 @@
     (def d (bundle-dir))
     (if (os/stat d :mode)
       (sort (os/dir d))
-      (do
-        (eprint "bundle dir does not exists: " d)
-        @[])))
+      @[]))
 
   (defn- bundle-uninstall-unchecked
     [bundle-name]
@@ -4326,8 +4323,6 @@
     (each bundle (bundle/list)
       (bundle/reinstall bundle))))
 
-=======
->>>>>>> 7bae7d9e
 ###
 ###
 ### CLI Tool Main
