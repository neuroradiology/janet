--- conflicted
+++ resolved
@@ -379,22 +379,10 @@
             break;
         case JANET_NUMBER:
             janet_buffer_ensure(S->buffer, S->buffer->count + BUFSIZE, 2);
-<<<<<<< HEAD
             double num = janet_unwrap_number(x);
             if (isnan(num)) return 1;
             if (isinf(num)) return 1;
-            int count = snprintf((char *) S->buffer->data + S->buffer->count, BUFSIZE, "%.17g", num);
-=======
-            int count = snprintf((char *) S->buffer->data + S->buffer->count, BUFSIZE, "%.17g", janet_unwrap_number(x));
-            /* fix locale issues with commas */
-            for (int i = 0; i < count; i++) {
-                char c = S->buffer->data[S->buffer->count + i];
-                if (c == ',' || c == '\'') {
-                    S->buffer->data[S->buffer->count + i] = '.';
-                }
-            }
->>>>>>> 876b7f10
-            S->buffer->count += count;
+            janet_buffer_dtostr(S->buffer, num);
             break;
         case JANET_SYMBOL:
         case JANET_KEYWORD:
