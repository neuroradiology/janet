--- conflicted
+++ resolved
@@ -372,60 +372,6 @@
     return janet_wrap_table(janet_table_clone(table));
 }
 
-<<<<<<< HEAD
-static Janet cfun_table_proto_flatten(int32_t argc, Janet *argv) {
-    janet_fixarity(argc, 1);
-    JanetTable *table = janet_gettable(argv, 0);
-    return janet_wrap_table(janet_table_proto_flatten(table));
-}
-
-static const JanetReg table_cfuns[] = {
-    {
-        "table/new", cfun_table_new,
-        JDOC("(table/new capacity)\n\n"
-             "Creates a new empty table with pre-allocated memory "
-             "for capacity entries. This means that if one knows the number of "
-             "entries going to go in a table on creation, extra memory allocation "
-             "can be avoided. Returns the new table.")
-    },
-    {
-        "table/to-struct", cfun_table_tostruct,
-        JDOC("(table/to-struct tab)\n\n"
-             "Convert a table to a struct. Returns a new struct. This function "
-             "does not take into account prototype tables.")
-    },
-    {
-        "table/getproto", cfun_table_getproto,
-        JDOC("(table/getproto tab)\n\n"
-             "Get the prototype table of a table. Returns nil if a table "
-             "has no prototype, otherwise returns the prototype.")
-    },
-    {
-        "table/setproto", cfun_table_setproto,
-        JDOC("(table/setproto tab proto)\n\n"
-             "Set the prototype of a table. Returns the original table tab.")
-    },
-    {
-        "table/rawget", cfun_table_rawget,
-        JDOC("(table/rawget tab key)\n\n"
-             "Gets a value from a table without looking at the prototype table. "
-             "If a table tab does not contain t directly, the function will return "
-             "nil without checking the prototype. Returns the value in the table.")
-    },
-    {
-        "table/clone", cfun_table_clone,
-        JDOC("(table/clone tab)\n\n"
-             "Create a copy of a table. Updates to the new table will not change the old table, "
-             "and vice versa.")
-    },
-    {
-        "table/proto-flatten", cfun_table_proto_flatten,
-        JDOC("(table/proto-flatten tab)\n\n"
-             "Create a new table that is the result of merging all prototypes into a new table.")
-    },
-    {NULL, NULL, NULL}
-};
-=======
 JANET_CORE_FN(cfun_table_clear,
               "(table/clear tab)",
               "Remove all key-value pairs in a table and return the modified table `tab`.") {
@@ -434,7 +380,14 @@
     janet_table_clear(table);
     return janet_wrap_table(table);
 }
->>>>>>> fd37567c
+
+JANET_CORE_FN(cfun_table_proto_flatten,
+              "(table/proto-flatten tab)",
+              "Create a new table that is the result of merging all prototypes into a new table.") {
+    janet_fixarity(argc, 1);
+    JanetTable *table = janet_gettable(argv, 0);
+    return janet_wrap_table(janet_table_proto_flatten(table));
+}
 
 /* Load the table module */
 void janet_lib_table(JanetTable *env) {
@@ -446,6 +399,7 @@
         JANET_CORE_REG("table/rawget", cfun_table_rawget),
         JANET_CORE_REG("table/clone", cfun_table_clone),
         JANET_CORE_REG("table/clear", cfun_table_clear),
+        JANET_CORE_REG("table/proto-flatten", cfun_table_proto_flatten),
         JANET_REG_END
     };
     janet_core_cfuns_ext(env, NULL, table_cfuns);
