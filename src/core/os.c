/*
* Copyright (c) 2020 Calvin Rose
*
* Permission is hereby granted, free of charge, to any person obtaining a copy
* of this software and associated documentation files (the "Software"), to
* deal in the Software without restriction, including without limitation the
* rights to use, copy, modify, merge, publish, distribute, sublicense, and/or
* sell copies of the Software, and to permit persons to whom the Software is
* furnished to do so, subject to the following conditions:
*
* The above copyright notice and this permission notice shall be included in
* all copies or substantial portions of the Software.
*
* THE SOFTWARE IS PROVIDED "AS IS", WITHOUT WARRANTY OF ANY KIND, EXPRESS OR
* IMPLIED, INCLUDING BUT NOT LIMITED TO THE WARRANTIES OF MERCHANTABILITY,
* FITNESS FOR A PARTICULAR PURPOSE AND NONINFRINGEMENT. IN NO EVENT SHALL THE
* AUTHORS OR COPYRIGHT HOLDERS BE LIABLE FOR ANY CLAIM, DAMAGES OR OTHER
* LIABILITY, WHETHER IN AN ACTION OF CONTRACT, TORT OR OTHERWISE, ARISING
* FROM, OUT OF OR IN CONNECTION WITH THE SOFTWARE OR THE USE OR OTHER DEALINGS
* IN THE SOFTWARE.
*/

#ifndef JANET_AMALG
#include "features.h"
#include <janet.h>
#include "util.h"
#include "gc.h"
#endif

#ifndef JANET_REDUCED_OS

#include <stdlib.h>
#include <time.h>
#include <fcntl.h>
#include <errno.h>
#include <limits.h>
#include <stdio.h>
#include <string.h>
#include <sys/stat.h>
#include <signal.h>

#ifdef JANET_APPLE
#include <AvailabilityMacros.h>
#endif

#ifdef JANET_WINDOWS
#include <windows.h>
#include <direct.h>
#include <sys/utime.h>
#include <io.h>
#include <process.h>
#else
#include <spawn.h>
#include <utime.h>
#include <unistd.h>
#include <dirent.h>
#include <sys/types.h>
#include <sys/wait.h>
extern char **environ;
#ifdef JANET_THREADS
#include <pthread.h>
#endif
#endif

/* For macos */
#ifdef __MACH__
#include <mach/clock.h>
#include <mach/mach.h>
#endif

/* Not POSIX, but all Unixes but Solaris have this function. */
#if defined(JANET_POSIX) && !defined(__sun)
time_t timegm(struct tm *tm);
#elif defined(JANET_WINDOWS)
#define timegm _mkgmtime
#endif

/* Access to some global variables should be synchronized if not in single threaded mode, as
 * setenv/getenv are not thread safe. */
#ifdef JANET_THREADS
# ifdef JANET_WINDOWS
static int env_lock_initialized = 0;
static CRITICAL_SECTION env_lock;
static void janet_lock_environ(void) {
    EnterCriticalSection(&env_lock);
}
static void janet_unlock_environ(void) {
    LeaveCriticalSection(&env_lock);
}
# else
static pthread_mutex_t env_lock = PTHREAD_MUTEX_INITIALIZER;
static void janet_lock_environ(void) {
    pthread_mutex_lock(&env_lock);
}
static void janet_unlock_environ(void) {
    pthread_mutex_unlock(&env_lock);
}
# endif
#else
static void janet_lock_environ(void) {
}
static void janet_unlock_environ(void) {
}
#endif

#endif /* JANET_REDCUED_OS */

/* Core OS functions */

/* Full OS functions */

#define janet_stringify1(x) #x
#define janet_stringify(x) janet_stringify1(x)

static Janet os_which(int32_t argc, Janet *argv) {
    janet_fixarity(argc, 0);
    (void) argv;
#if defined(JANET_OS_NAME)
    return janet_ckeywordv(janet_stringify(JANET_OS_NAME));
#elif defined(JANET_WINDOWS)
    return janet_ckeywordv("windows");
#elif defined(JANET_APPLE)
    return janet_ckeywordv("macos");
#elif defined(__EMSCRIPTEN__)
    return janet_ckeywordv("web");
#elif defined(JANET_LINUX)
    return janet_ckeywordv("linux");
#elif defined(__FreeBSD__)
    return janet_ckeywordv("freebsd");
#elif defined(__NetBSD__)
    return janet_ckeywordv("netbsd");
#elif defined(__OpenBSD__)
    return janet_ckeywordv("openbsd");
#elif defined(JANET_BSD)
    return janet_ckeywordv("bsd");
#else
    return janet_ckeywordv("posix");
#endif
}

/* Detect the ISA we are compiled for */
static Janet os_arch(int32_t argc, Janet *argv) {
    janet_fixarity(argc, 0);
    (void) argv;
    /* Check 64-bit vs 32-bit */
#if defined(JANET_ARCH_NAME)
    return janet_ckeywordv(janet_stringify(JANET_ARCH_NAME));
#elif defined(__EMSCRIPTEN__)
    return janet_ckeywordv("wasm");
#elif (defined(__x86_64__) || defined(_M_X64))
    return janet_ckeywordv("x64");
#elif defined(__i386) || defined(_M_IX86)
    return janet_ckeywordv("x86");
#elif defined(_M_ARM64) || defined(__aarch64__)
    return janet_ckeywordv("aarch64");
#elif defined(_M_ARM) || defined(__arm__)
    return janet_ckeywordv("arm");
#elif (defined(__sparc__))
    return janet_ckeywordv("sparc");
#elif (defined(__ppc__))
    return janet_ckeywordv("ppc");
#else
    return janet_ckeywordv("unknown");
#endif
}

#undef janet_stringify1
#undef janet_stringify

static Janet os_exit(int32_t argc, Janet *argv) {
    janet_arity(argc, 0, 1);
    int status;
    if (argc == 0) {
        status = EXIT_SUCCESS;
    } else if (janet_checkint(argv[0])) {
        status = janet_unwrap_integer(argv[0]);
    } else {
        status = EXIT_FAILURE;
    }
    janet_deinit();
    exit(status);
    return janet_wrap_nil();
}

#ifndef JANET_REDUCED_OS

#ifndef JANET_NO_PROCESSES

/* Get env for os_execute */
static char **os_execute_env(int32_t argc, const Janet *argv) {
    char **envp = NULL;
    if (argc > 2) {
        JanetDictView dict = janet_getdictionary(argv, 2);
        envp = janet_smalloc(sizeof(char *) * ((size_t)dict.len + 1));
        int32_t j = 0;
        for (int32_t i = 0; i < dict.cap; i++) {
            const JanetKV *kv = dict.kvs + i;
            if (!janet_checktype(kv->key, JANET_STRING)) continue;
            if (!janet_checktype(kv->value, JANET_STRING)) continue;
            const uint8_t *keys = janet_unwrap_string(kv->key);
            const uint8_t *vals = janet_unwrap_string(kv->value);
            int32_t klen = janet_string_length(keys);
            int32_t vlen = janet_string_length(vals);
            /* Check keys has no embedded 0s or =s. */
            int skip = 0;
            for (int32_t k = 0; k < klen; k++) {
                if (keys[k] == '\0' || keys[k] == '=') {
                    skip = 1;
                    break;
                }
            }
            if (skip) continue;
            char *envitem = janet_smalloc((size_t) klen + (size_t) vlen + 2);
            memcpy(envitem, keys, klen);
            envitem[klen] = '=';
            memcpy(envitem + klen + 1, vals, vlen);
            envitem[klen + vlen + 1] = 0;
            envp[j++] = envitem;
        }
        envp[j] = NULL;
    }
    return envp;
}

/* Free memory from os_execute. Not actually needed, but doesn't pressure the GC
   in the happy path. */
static void os_execute_cleanup(char **envp, const char **child_argv) {
#ifdef JANET_WINDOWS
    (void) child_argv;
#else
    janet_sfree((void *)child_argv);
#endif
    if (NULL != envp) {
        char **envitem = envp;
        while (*envitem != NULL) {
            janet_sfree(*envitem);
            envitem++;
        }
    }
    janet_sfree(envp);
}

#ifdef JANET_WINDOWS
/* Windows processes created via CreateProcess get only one command line argument string, and
 * must parse this themselves. Each processes is free to do this however they like, but the
 * standard parsing method is CommandLineToArgvW. We need to properly escape arguments into
 * a single string of this format. Returns a buffer that can be cast into a c string. */
static JanetBuffer *os_exec_escape(JanetView args) {
    JanetBuffer *b = janet_buffer(0);
    for (int32_t i = 0; i < args.len; i++) {
        const char *arg = janet_getcstring(args.items, i);

        /* Push leading space if not first */
        if (i) janet_buffer_push_u8(b, ' ');

        /* Find first special character */
        const char *first_spec = arg;
        while (*first_spec) {
            switch (*first_spec) {
                case ' ':
                case '\t':
                case '\v':
                case '\n':
                case '"':
                    goto found;
                case '\0':
                    janet_panic("embedded 0 not allowed in command line string");
                default:
                    first_spec++;
                    break;
            }
        }
    found:

        /* Check if needs escape */
        if (*first_spec == '\0') {
            /* No escape needed */
            janet_buffer_push_cstring(b, arg);
        } else {
            /* Escape */
            janet_buffer_push_u8(b, '"');
            for (const char *c = arg; ; c++) {
                unsigned numBackSlashes = 0;
                while (*c == '\\') {
                    c++;
                    numBackSlashes++;
                }
                if (*c == '"') {
                    /* Escape all backslashes and double quote mark */
                    int32_t n = 2 * numBackSlashes + 1;
                    janet_buffer_extra(b, n + 1);
                    memset(b->data + b->count, '\\', n);
                    b->count += n;
                    janet_buffer_push_u8(b, '"');
                } else if (*c) {
                    /* Don't escape backslashes. */
                    int32_t n = numBackSlashes;
                    janet_buffer_extra(b, n + 1);
                    memset(b->data + b->count, '\\', n);
                    b->count += n;
                    janet_buffer_push_u8(b, *c);
                } else {
                    /* we finished Escape all backslashes */
                    int32_t n = 2 * numBackSlashes;
                    janet_buffer_extra(b, n + 1);
                    memset(b->data + b->count, '\\', n);
                    b->count += n;
                    break;
                }
            }
            janet_buffer_push_u8(b, '"');
        }
    }
    janet_buffer_push_u8(b, 0);
    return b;
}
#endif

/* Process type for when running a subprocess and not immediately waiting */
static const JanetAbstractType ProcAT;
#define JANET_PROC_CLOSED 1
#define JANET_PROC_WAITED 2
#define JANET_PROC_WAITING 4
#define JANET_PROC_ERROR_NONZERO 8
typedef struct {
    int flags;
#ifdef JANET_WINDOWS
    HANDLE pHandle;
    HANDLE tHandle;
#else
    int pid;
#endif
    int return_code;
#ifdef JANET_EV
    JanetStream *in;
    JanetStream *out;
    JanetStream *err;
    JanetFiber *fiber;
#else
    JanetFile *in;
    JanetFile *out;
    JanetFile *err;
#endif
} JanetProc;

#ifdef JANET_EV

JANET_THREAD_LOCAL JanetProc **janet_vm_waiting_procs = NULL;
JANET_THREAD_LOCAL size_t janet_vm_proc_count = 0;
JANET_THREAD_LOCAL size_t janet_vm_proc_cap = 0;

/* Map pids to JanetProc to allow for lookup after a call to
 * waitpid. */
static void janet_add_waiting_proc(JanetProc *proc) {
    if (janet_vm_proc_count == janet_vm_proc_cap) {
        size_t newcap = (janet_vm_proc_count + 1) * 2;
        if (newcap < 16) newcap = 16;
        JanetProc **newprocs = realloc(janet_vm_waiting_procs, sizeof(JanetProc *) * newcap);
        if (NULL == newprocs) {
            JANET_OUT_OF_MEMORY;
        }
        janet_vm_waiting_procs = newprocs;
        janet_vm_proc_cap = newcap;
    }
    janet_vm_waiting_procs[janet_vm_proc_count++] = proc;
    janet_gcroot(janet_wrap_abstract(proc));
    janet_ev_inc_refcount();
}

static void janet_remove_waiting_proc(JanetProc *proc) {
    for (size_t i = 0; i < janet_vm_proc_count; i++) {
        if (janet_vm_waiting_procs[i] == proc) {
            janet_vm_waiting_procs[i] = janet_vm_waiting_procs[--janet_vm_proc_count];
            janet_gcunroot(janet_wrap_abstract(proc));
            janet_ev_dec_refcount();
            return;
        }
    }
}

static JanetProc *janet_lookup_proc(pid_t pid) {
    for (size_t i = 0; i < janet_vm_proc_count; i++) {
        if (janet_vm_waiting_procs[i]->pid == pid) {
            return janet_vm_waiting_procs[i];
        }
    }
    return NULL;
}

void janet_schedule_pid(pid_t pid, int status) {
    /* Use POSIX shell semantics for interpreting signals */
    if (WIFEXITED(status)) {
        status = WEXITSTATUS(status);
    } else if (WIFSTOPPED(status)) {
        status = WSTOPSIG(status) + 128;
    } else {
        status = WTERMSIG(status) + 128;
    }
    JanetProc *proc = janet_lookup_proc(pid);
    if (NULL == proc) return;
    proc->return_code = (int32_t) status;
    proc->flags |= JANET_PROC_WAITED;
    proc->flags &= ~JANET_PROC_WAITING;
    if ((status != 0) && (proc->flags & JANET_PROC_ERROR_NONZERO)) {
        JanetString s = janet_formatc("command failed with non-zero exit code %d", status);
        janet_cancel(proc->fiber, janet_wrap_string(s));
    } else {
        janet_schedule(proc->fiber, janet_wrap_integer(status));
    }
    janet_remove_waiting_proc(proc);
}
#endif

static int janet_proc_gc(void *p, size_t s) {
    (void) s;
    JanetProc *proc = (JanetProc *) p;
#ifdef JANET_EV
    if (proc->flags & JANET_PROC_WAITING) {
        janet_remove_waiting_proc(proc);
    }
#endif
#ifdef JANET_WINDOWS
    if (!(proc->flags & JANET_PROC_CLOSED)) {
        CloseHandle(proc->pHandle);
        CloseHandle(proc->tHandle);
    }
#else
    if (!(proc->flags & JANET_PROC_WAITED)) {
        /* Kill and wait to prevent zombies */
        kill(proc->pid, SIGKILL);
        int status;
        waitpid(proc->pid, &status, 0);
    }
#endif
    return 0;
}

static int janet_proc_mark(void *p, size_t s) {
    (void) s;
    JanetProc *proc = (JanetProc *)p;
    if (NULL != proc->in) janet_mark(janet_wrap_abstract(proc->in));
    if (NULL != proc->out) janet_mark(janet_wrap_abstract(proc->out));
    if (NULL != proc->err) janet_mark(janet_wrap_abstract(proc->err));
#ifdef JANET_EV
    if (NULL != proc->fiber) janet_mark(janet_wrap_fiber(proc->fiber));
#endif
    return 0;
}

#ifdef JANET_EV
JANET_NO_RETURN
#endif
static Janet os_proc_wait_impl(JanetProc *proc) {
    if (proc->flags & (JANET_PROC_WAITED | JANET_PROC_WAITING)) {
        janet_panicf("cannot wait twice on a process");
    }
#ifdef JANET_EV
    /* Event loop implementation */
    proc->fiber = janet_root_fiber();
    proc->flags |= JANET_PROC_WAITING;
    janet_add_waiting_proc(proc);
    janet_await();
#else
    /* Non evented implementation */
    proc->flags |= JANET_PROC_WAITED;
    int status = 0;
#ifdef JANET_WINDOWS
    WaitForSingleObject(proc->pHandle, INFINITE);
    GetExitCodeProcess(proc->pHandle, &status);
    if (!(proc->flags & JANET_PROC_CLOSED)) {
        proc->flags |= JANET_PROC_CLOSED;
        CloseHandle(proc->pHandle);
        CloseHandle(proc->tHandle);
    }
#else
    waitpid(proc->pid, &status, 0);
#endif
    proc->return_code = (int32_t) status;
    return janet_wrap_integer(proc->return_code);
#endif
}

static Janet os_proc_wait(int32_t argc, Janet *argv) {
    janet_fixarity(argc, 1);
    JanetProc *proc = janet_getabstract(argv, 0, &ProcAT);
    return os_proc_wait_impl(proc);
}

static Janet os_proc_kill(int32_t argc, Janet *argv) {
    janet_arity(argc, 1, 2);
    JanetProc *proc = janet_getabstract(argv, 0, &ProcAT);
    if (proc->flags & JANET_PROC_WAITED) {
        janet_panicf("cannot kill process that has already finished");
    }
#ifdef JANET_WINDOWS
    if (proc->flags & JANET_PROC_CLOSED) {
        janet_panicf("cannot close process handle that is already closed");
    }
    proc->flags |= JANET_PROC_CLOSED;
    CloseHandle(proc->pHandle);
    CloseHandle(proc->tHandle);
#else
    int status = kill(proc->pid, SIGKILL);
    if (status) {
        janet_panic(strerror(errno));
    }
#endif
    /* After killing process we wait on it. */
    if (argc > 1 && janet_truthy(argv[1])) {
        return os_proc_wait_impl(proc);
    } else {
        return argv[0];
    }
}

static void swap_handles(JanetHandle *handles) {
    JanetHandle temp = handles[0];
    handles[0] = handles[1];
    handles[1] = temp;
}

static void close_handle(JanetHandle handle) {
#ifdef JANET_WINDOWS
    CloseHandle(handle);
#else
    close(handle);
#endif
}

/* Create piped file for os/execute and os/spawn. Need to be careful that we mark
   the error flag if we can't create pipe and don't leak handles. *handle will be cleaned
   up by the calling function. If everything goes well, *handle is owned by the calling function,
   (if it is set) and the returned JanetFile owns the other end of the pipe, which will be closed
   on GC or fclose. */
static JanetHandle make_pipes(JanetHandle *handle, int reverse, int *errflag) {
    JanetHandle handles[2];
#ifdef JANET_WINDOWS
    SECURITY_ATTRIBUTES saAttr;
    memset(&saAttr, 0, sizeof(saAttr));
    saAttr.nLength = sizeof(saAttr);
    saAttr.bInheritHandle = TRUE;
    if (!CreatePipe(handles, handles + 1, &saAttr, 0)) goto error;
    if (reverse) swap_handles(handles);
    /* Don't inherit the side of the pipe owned by this process */
    if (!SetHandleInformation(handles[0], HANDLE_FLAG_INHERIT, 0)) goto error;
    *handle = handles[1];
    return handles[0];
#else
    if (pipe(handles)) goto error;
    if (reverse) swap_handles(handles);
    *handle = handles[1];
    return handles[0];
#endif
error:
    *errflag = 1;
    return JANET_HANDLE_NONE;
}

static const JanetMethod proc_methods[] = {
    {"wait", os_proc_wait},
    {"kill", os_proc_kill},
    {NULL, NULL}
};

static int janet_proc_get(void *p, Janet key, Janet *out) {
    JanetProc *proc = (JanetProc *)p;
    if (janet_keyeq(key, "in")) {
        *out = (NULL == proc->in) ? janet_wrap_nil() : janet_wrap_abstract(proc->in);
        return 1;
    }
    if (janet_keyeq(key, "out")) {
        *out = (NULL == proc->out) ? janet_wrap_nil() : janet_wrap_abstract(proc->out);
        return 1;
    }
    if (janet_keyeq(key, "err")) {
        *out = (NULL == proc->out) ? janet_wrap_nil() : janet_wrap_abstract(proc->err);
        return 1;
    }
    if ((-1 != proc->return_code) && janet_keyeq(key, "return-code")) {
        *out = janet_wrap_integer(proc->return_code);
        return 1;
    }
    if (!janet_checktype(key, JANET_KEYWORD)) return 0;
    return janet_getmethod(janet_unwrap_keyword(key), proc_methods, out);
}

static const JanetAbstractType ProcAT = {
    "core/process",
    janet_proc_gc,
    janet_proc_mark,
    janet_proc_get,
    JANET_ATEND_GET
};

static JanetHandle janet_getjstream(Janet *argv, int32_t n, void **orig) {
#ifdef JANET_EV
    JanetStream *stream = janet_checkabstract(argv[0], &janet_stream_type);
    if (stream != NULL) {
        if (stream->flags & JANET_STREAM_CLOSED)
            janet_panic("stream is closed");
        *orig = stream;
        return stream->handle;
    }
#endif
    JanetFile *f = janet_checkabstract(argv[0], &janet_file_type);
    if (f != NULL) {
        if (f->flags & JANET_FILE_CLOSED) {
            janet_panic("file is closed");
        }
        *orig = f;
#ifdef JANET_WINDOWS
        return (HANDLE) _get_osfhandle(_fileno(f->file));
#else
        return fileno(f->file);
#endif
    }
    janet_panicf("expected file|stream, got %v", argv[n]);
}

#ifdef JANET_EV
static JanetStream *get_stdio_for_handle(JanetHandle handle, void *orig, int iswrite) {
    if (orig == NULL) {
        return janet_stream(handle, iswrite ? JANET_STREAM_WRITABLE : JANET_STREAM_READABLE, NULL);
    } else if (janet_abstract_type(orig) == &janet_file_type) {
        JanetFile *jf = (JanetFile *)orig;
        uint32_t flags = 0;
        if (jf->flags & JANET_FILE_WRITE) {
            flags |= JANET_STREAM_WRITABLE;
        }
        if (jf->flags & JANET_FILE_READ) {
            flags |= JANET_STREAM_READABLE;
        }
        /* duplicate handle when converting file to stream */
#ifdef JANET_WINDOWS
        HANDLE prochandle = GetCurrentProcess();
        HANDLE newHandle = INVALID_HANDLE_VALUE;
        if (!DuplicateHandle(prochandle, handle, prochandle, &newHandle, 0, FALSE, DUPLICATE_SAME_ACCESS)) {
            return NULL;
        }
#else
        int newHandle = dup(handle);
        if (newHandle < 0) {
            return NULL;
        }
#endif
        return janet_stream(newHandle, flags, NULL);
    } else {
        return orig;
    }
}
#else
static JanetFile *get_stdio_for_handle(JanetHandle handle, void *orig, int iswrite) {
    if (NULL != orig) return (JanetFile *) orig;
#ifdef JANET_WINDOWS
    int fd = _open_osfhandle((intptr_t) handle, iswrite ? _O_WRONLY : _O_RDONLY);
    if (-1 == fd) return NULL;
    FILE *f = _fdopen(fd, iswrite ? "w" : "r");
    if (NULL == f) {
        _close(fd);
        return NULL;
    }
#else
    FILE *f = fdopen(handle, iswrite ? "w" : "r");
    if (NULL == f) return NULL;
#endif
    return janet_makejfile(f, iswrite ? JANET_FILE_WRITE : JANET_FILE_READ);
}
#endif

static Janet os_execute_impl(int32_t argc, Janet *argv, int is_spawn) {
    janet_arity(argc, 1, 3);

    /* Get flags */
    uint64_t flags = 0;
    if (argc > 1) {
        flags = janet_getflags(argv, 1, "epx");
    }

    /* Get environment */
    int use_environ = !janet_flag_at(flags, 0);
    char **envp = os_execute_env(argc, argv);

    /* Get arguments */
    JanetView exargs = janet_getindexed(argv, 0);
    if (exargs.len < 1) {
        janet_panic("expected at least 1 command line argument");
    }

    /* Optional stdio redirections */
    JanetAbstract orig_in = NULL, orig_out = NULL, orig_err = NULL;
    JanetHandle new_in = JANET_HANDLE_NONE, new_out = JANET_HANDLE_NONE, new_err = JANET_HANDLE_NONE;
    JanetHandle pipe_in = JANET_HANDLE_NONE, pipe_out = JANET_HANDLE_NONE, pipe_err = JANET_HANDLE_NONE;
    int pipe_errflag = 0; /* Track errors setting up pipes */

    /* Get optional redirections */
    if (argc > 2) {
        JanetDictView tab = janet_getdictionary(argv, 2);
        Janet maybe_stdin = janet_dictionary_get(tab.kvs, tab.cap, janet_ckeywordv("in"));
        Janet maybe_stdout = janet_dictionary_get(tab.kvs, tab.cap, janet_ckeywordv("out"));
        Janet maybe_stderr = janet_dictionary_get(tab.kvs, tab.cap, janet_ckeywordv("err"));
        if (janet_keyeq(maybe_stdin, "pipe")) {
            new_in = make_pipes(&pipe_in, 1, &pipe_errflag);
        } else if (!janet_checktype(maybe_stdin, JANET_NIL)) {
            new_in = janet_getjstream(&maybe_stdin, 0, &orig_in);
        }
        if (janet_keyeq(maybe_stdout, "pipe")) {
            new_out = make_pipes(&pipe_out, 0, &pipe_errflag);
        } else if (!janet_checktype(maybe_stdout, JANET_NIL)) {
            new_out = janet_getjstream(&maybe_stdout, 0, &orig_out);
        }
        if (janet_keyeq(maybe_stderr, "err")) {
            new_err = make_pipes(&pipe_err, 0, &pipe_errflag);
        } else if (!janet_checktype(maybe_stderr, JANET_NIL)) {
            new_err = janet_getjstream(&maybe_stderr, 0, &orig_err);
        }
    }

    /* Clean up if any of the pipes have any issues */
    if (pipe_errflag) {
        if (pipe_in != JANET_HANDLE_NONE) close_handle(pipe_in);
        if (pipe_out != JANET_HANDLE_NONE) close_handle(pipe_out);
        if (pipe_err != JANET_HANDLE_NONE) close_handle(pipe_err);
        janet_panic("failed to create pipes");
    }

    /* Result */
    int status = 0;

#ifdef JANET_WINDOWS

    HANDLE pHandle, tHandle;
    SECURITY_ATTRIBUTES saAttr;
    PROCESS_INFORMATION processInfo;
    STARTUPINFO startupInfo;
    memset(&saAttr, 0, sizeof(saAttr));
    memset(&processInfo, 0, sizeof(processInfo));
    memset(&startupInfo, 0, sizeof(startupInfo));
    startupInfo.cb = sizeof(startupInfo);
    startupInfo.dwFlags |= STARTF_USESTDHANDLES;
    saAttr.nLength = sizeof(saAttr);
    saAttr.bInheritHandle = TRUE;

    JanetBuffer *buf = os_exec_escape(exargs);
    if (buf->count > 8191) {
        janet_panic("command line string too long (max 8191 characters)");
    }
    const char *path = (const char *) janet_unwrap_string(exargs.items[0]);

    /* Do IO redirection */

    if (pipe_in != JANET_HANDLE_NONE) {
        startupInfo.hStdInput = pipe_in;
    } else if (new_in != JANET_HANDLE_NONE) {
        startupInfo.hStdInput = new_in;
    } else {
        startupInfo.hStdInput = (HANDLE) _get_osfhandle(0);
    }


    if (pipe_out != JANET_HANDLE_NONE) {
        startupInfo.hStdOutput = pipe_out;
    } else if (new_out != JANET_HANDLE_NONE) {
        startupInfo.hStdOutput = new_out;
    } else {
        startupInfo.hStdOutput = (HANDLE) _get_osfhandle(1);
    }

    if (pipe_err != JANET_HANDLE_NONE) {
        startupInfo.hStdError = pipe_err;
    } else if (new_err != NULL) {
        startupInfo.hStdError = new_err;
    } else {
        startupInfo.hStdError = (HANDLE) _get_osfhandle(2);
    }

    /* Use _spawn family of functions. */
    /* Windows docs say do this before any spawns. */
    _flushall();

    int cp_failed = 0;
    if (!CreateProcess(janet_flag_at(flags, 1) ? NULL : path,
                       (char *) buf->data, /* Single CLI argument */
                       &saAttr, /* no proc inheritance */
                       &saAttr, /* no thread inheritance */
                       TRUE, /* handle inheritance */
                       0, /* flags */
                       use_environ ? NULL : envp, /* pass in environment */
                       NULL, /* use parents starting directory */
                       &startupInfo,
                       &processInfo)) {
        cp_failed = 1;
    }

    if (pipe_in != JANET_HANDLE_NONE) CloseHandle(pipe_in);
    if (pipe_out != JANET_HANDLE_NONE) CloseHandle(pipe_out);
    if (pipe_err != JANET_HANDLE_NONE) CloseHandle(pipe_err);

    os_execute_cleanup(envp, NULL);

    if (cp_failed)  {
        janet_panic("failed to create process");
    }

    pHandle = processInfo.hProcess;
    tHandle = processInfo.hThread;

    /* Wait and cleanup immedaitely */
    if (!is_spawn) {
        DWORD code;
        WaitForSingleObject(pHandle, INFINITE);
        GetExitCodeProcess(pHandle, &code);
        status = (int) code;
        CloseHandle(pHandle);
        CloseHandle(tHandle);
    }
#else

    const char **child_argv = janet_smalloc(sizeof(char *) * ((size_t) exargs.len + 1));
    for (int32_t i = 0; i < exargs.len; i++)
        child_argv[i] = janet_getcstring(exargs.items, i);
    child_argv[exargs.len] = NULL;
    /* Coerce to form that works for spawn. I'm fairly confident no implementation
     * of posix_spawn would modify the argv array passed in. */
    char *const *cargv = (char *const *)child_argv;

    /* Use posix_spawn to spawn new process */

    if (use_environ) {
        janet_lock_environ();
    }

    /* Posix spawn setup */
    posix_spawn_file_actions_t actions;
    posix_spawn_file_actions_init(&actions);
    if (pipe_in != JANET_HANDLE_NONE) {
        posix_spawn_file_actions_adddup2(&actions, pipe_in, 0);
    } else if (new_in != JANET_HANDLE_NONE) {
        posix_spawn_file_actions_adddup2(&actions, new_in, 0);
    }
    if (pipe_out != JANET_HANDLE_NONE) {
        posix_spawn_file_actions_adddup2(&actions, pipe_out, 1);
    } else if (new_out != JANET_HANDLE_NONE) {
        posix_spawn_file_actions_adddup2(&actions, new_out, 1);
    }
    if (pipe_err != JANET_HANDLE_NONE) {
        posix_spawn_file_actions_adddup2(&actions, pipe_err, 2);
    } else if (new_err != JANET_HANDLE_NONE) {
        posix_spawn_file_actions_adddup2(&actions, new_err, 2);
    }

    pid_t pid;
    if (janet_flag_at(flags, 1)) {
        status = posix_spawnp(&pid,
                              child_argv[0], &actions, NULL, cargv,
                              use_environ ? environ : envp);
    } else {
        status = posix_spawn(&pid,
                             child_argv[0], &actions, NULL, cargv,
                             use_environ ? environ : envp);
    }

    posix_spawn_file_actions_destroy(&actions);

    if (pipe_in != JANET_HANDLE_NONE) close(pipe_in);
    if (pipe_out != JANET_HANDLE_NONE) close(pipe_out);
    if (pipe_err != JANET_HANDLE_NONE) close(pipe_err);

    if (use_environ) {
        janet_unlock_environ();
    }

    /* Wait for child */
    if (status) {
        os_execute_cleanup(envp, child_argv);
        janet_panicf("%p: %s", argv[0], strerror(errno));
    } else if (is_spawn) {
        /* Get process handle */
        os_execute_cleanup(envp, child_argv);
    } else {
        /* Wait to complete */
        os_execute_cleanup(envp, child_argv);
    }

#endif
    JanetProc *proc = janet_abstract(&ProcAT, sizeof(JanetProc));
    proc->return_code = -1;
#ifdef JANET_WINDOWS
    proc->pHandle = pHandle;
    proc->tHandle = tHandle;
#else
<<<<<<< HEAD
    proc->pid = pid;
#endif
    proc->in = get_stdio_for_handle(new_in, orig_in, 0);
    proc->out = get_stdio_for_handle(new_out, orig_out, 1);
    proc->err = get_stdio_for_handle(new_err, orig_err, 1);
    proc->flags = 0;
    if (proc->in == NULL || proc->out == NULL || proc->err == NULL) {
        janet_panic("failed to construct proc");
    }
    if (janet_flag_at(flags, 2)) {
        proc->flags |= JANET_PROC_ERROR_NONZERO;
    }

    if (is_spawn) {
=======
        proc->pid = pid;
#endif
        proc->in = get_stdio_for_handle(new_in, orig_in, 1);
        proc->out = get_stdio_for_handle(new_out, orig_out, 0);
        proc->err = get_stdio_for_handle(new_err, orig_err, 0);
        proc->flags = 0;
        if (proc->in == NULL || proc->out == NULL || proc->err == NULL) {
            janet_panic("failed to construct proc");
        }
>>>>>>> d457aa59
        return janet_wrap_abstract(proc);
    } else {
#ifdef JANET_EV
        os_proc_wait_impl(proc);
#else
        return os_proc_wait_impl(proc);
#endif
    }
}

static Janet os_execute(int32_t argc, Janet *argv) {
    return os_execute_impl(argc, argv, 0);
}

static Janet os_spawn(int32_t argc, Janet *argv) {
    return os_execute_impl(argc, argv, 1);
}

static Janet os_shell(int32_t argc, Janet *argv) {
    janet_arity(argc, 0, 1);
    const char *cmd = argc
                      ? janet_getcstring(argv, 0)
                      : NULL;
    int stat = system(cmd);
    return argc
           ? janet_wrap_integer(stat)
           : janet_wrap_boolean(stat);
}

#endif /* JANET_NO_PROCESSES */

static Janet os_environ(int32_t argc, Janet *argv) {
    (void) argv;
    janet_fixarity(argc, 0);
    int32_t nenv = 0;
    janet_lock_environ();
    char **env = environ;
    while (*env++)
        nenv += 1;
    JanetTable *t = janet_table(nenv);
    for (int32_t i = 0; i < nenv; i++) {
        char *e = environ[i];
        char *eq = strchr(e, '=');
        if (!eq) {
            janet_unlock_environ();
            janet_panic("no '=' in environ");
        }
        char *v = eq + 1;
        int32_t full_len = (int32_t) strlen(e);
        int32_t val_len = (int32_t) strlen(v);
        janet_table_put(
            t,
            janet_stringv((const uint8_t *)e, full_len - val_len - 1),
            janet_stringv((const uint8_t *)v, val_len)
        );
    }
    janet_unlock_environ();
    return janet_wrap_table(t);
}

static Janet os_getenv(int32_t argc, Janet *argv) {
    janet_arity(argc, 1, 2);
    const char *cstr = janet_getcstring(argv, 0);
    const char *res = getenv(cstr);
    janet_lock_environ();
    Janet ret = res
                ? janet_cstringv(res)
                : argc == 2
                ? argv[1]
                : janet_wrap_nil();
    janet_unlock_environ();
    return ret;
}

static Janet os_setenv(int32_t argc, Janet *argv) {
#ifdef JANET_WINDOWS
#define SETENV(K,V) _putenv_s(K, V)
#define UNSETENV(K) _putenv_s(K, "")
#else
#define SETENV(K,V) setenv(K, V, 1)
#define UNSETENV(K) unsetenv(K)
#endif
    janet_arity(argc, 1, 2);
    const char *ks = janet_getcstring(argv, 0);
    const char *vs = janet_optcstring(argv, argc, 1, NULL);
    janet_lock_environ();
    if (NULL == vs) {
        UNSETENV(ks);
    } else {
        SETENV(ks, vs);
    }
    janet_unlock_environ();
    return janet_wrap_nil();
}

static Janet os_time(int32_t argc, Janet *argv) {
    janet_fixarity(argc, 0);
    (void) argv;
    double dtime = (double)(time(NULL));
    return janet_wrap_number(dtime);
}

static Janet os_clock(int32_t argc, Janet *argv) {
    janet_fixarity(argc, 0);
    (void) argv;
    struct timespec tv;
    if (janet_gettime(&tv)) janet_panic("could not get time");
    double dtime = tv.tv_sec + (tv.tv_nsec / 1E9);
    return janet_wrap_number(dtime);
}

static Janet os_sleep(int32_t argc, Janet *argv) {
    janet_fixarity(argc, 1);
    double delay = janet_getnumber(argv, 0);
    if (delay < 0) janet_panic("invalid argument to sleep");
#ifdef JANET_WINDOWS
    Sleep((DWORD)(delay * 1000));
#else
    int rc;
    struct timespec ts;
    ts.tv_sec = (time_t) delay;
    ts.tv_nsec = (delay <= UINT32_MAX)
                 ? (long)((delay - ((uint32_t)delay)) * 1000000000)
                 : 0;
    RETRY_EINTR(rc, nanosleep(&ts, &ts));
#endif
    return janet_wrap_nil();
}

static Janet os_cwd(int32_t argc, Janet *argv) {
    janet_fixarity(argc, 0);
    (void) argv;
    char buf[FILENAME_MAX];
    char *ptr;
#ifdef JANET_WINDOWS
    ptr = _getcwd(buf, FILENAME_MAX);
#else
    ptr = getcwd(buf, FILENAME_MAX);
#endif
    if (NULL == ptr) janet_panic("could not get current directory");
    return janet_cstringv(ptr);
}

static Janet os_cryptorand(int32_t argc, Janet *argv) {
    JanetBuffer *buffer;
    janet_arity(argc, 1, 2);
    int32_t offset;
    int32_t n = janet_getinteger(argv, 0);
    if (n < 0) janet_panic("expected positive integer");
    if (argc == 2) {
        buffer = janet_getbuffer(argv, 1);
        offset = buffer->count;
    } else {
        offset = 0;
        buffer = janet_buffer(n);
    }
    /* We could optimize here by adding setcount_uninit */
    janet_buffer_setcount(buffer, offset + n);

    if (janet_cryptorand(buffer->data + offset, n) != 0)
        janet_panic("unable to get sufficient random data");

    return janet_wrap_buffer(buffer);
}

static Janet os_date(int32_t argc, Janet *argv) {
    janet_arity(argc, 0, 2);
    (void) argv;
    time_t t;
    struct tm t_infos;
    struct tm *t_info = NULL;
    if (argc) {
        int64_t integer = janet_getinteger64(argv, 0);
        t = (time_t) integer;
    } else {
        time(&t);
    }
    if (argc >= 2 && janet_truthy(argv[1])) {
        /* local time */
#ifdef JANET_WINDOWS
        localtime_s(&t_infos, &t);
        t_info = &t_infos;
#else
        tzset();
        t_info = localtime_r(&t, &t_infos);
#endif
    } else {
        /* utc time */
#ifdef JANET_WINDOWS
        gmtime_s(&t_infos, &t);
        t_info = &t_infos;
#else
        t_info = gmtime_r(&t, &t_infos);
#endif
    }
    JanetKV *st = janet_struct_begin(9);
    janet_struct_put(st, janet_ckeywordv("seconds"), janet_wrap_number(t_info->tm_sec));
    janet_struct_put(st, janet_ckeywordv("minutes"), janet_wrap_number(t_info->tm_min));
    janet_struct_put(st, janet_ckeywordv("hours"), janet_wrap_number(t_info->tm_hour));
    janet_struct_put(st, janet_ckeywordv("month-day"), janet_wrap_number(t_info->tm_mday - 1));
    janet_struct_put(st, janet_ckeywordv("month"), janet_wrap_number(t_info->tm_mon));
    janet_struct_put(st, janet_ckeywordv("year"), janet_wrap_number(t_info->tm_year + 1900));
    janet_struct_put(st, janet_ckeywordv("week-day"), janet_wrap_number(t_info->tm_wday));
    janet_struct_put(st, janet_ckeywordv("year-day"), janet_wrap_number(t_info->tm_yday));
    janet_struct_put(st, janet_ckeywordv("dst"), janet_wrap_boolean(t_info->tm_isdst));
    return janet_wrap_struct(janet_struct_end(st));
}

static int entry_getdst(Janet env_entry) {
    Janet v;
    if (janet_checktype(env_entry, JANET_TABLE)) {
        JanetTable *entry = janet_unwrap_table(env_entry);
        v = janet_table_get(entry, janet_ckeywordv("dst"));
    } else if (janet_checktype(env_entry, JANET_STRUCT)) {
        const JanetKV *entry = janet_unwrap_struct(env_entry);
        v = janet_struct_get(entry, janet_ckeywordv("dst"));
    } else {
        v = janet_wrap_nil();
    }
    if (janet_checktype(v, JANET_NIL)) {
        return -1;
    } else {
        return janet_truthy(v);
    }
}

#ifdef JANET_WINDOWS
typedef int32_t timeint_t;
#else
typedef int64_t timeint_t;
#endif

static timeint_t entry_getint(Janet env_entry, char *field) {
    Janet i;
    if (janet_checktype(env_entry, JANET_TABLE)) {
        JanetTable *entry = janet_unwrap_table(env_entry);
        i = janet_table_get(entry, janet_ckeywordv(field));
    } else if (janet_checktype(env_entry, JANET_STRUCT)) {
        const JanetKV *entry = janet_unwrap_struct(env_entry);
        i = janet_struct_get(entry, janet_ckeywordv(field));
    } else {
        return 0;
    }

    if (janet_checktype(i, JANET_NIL)) {
        return 0;
    }

#ifdef JANET_WINDOWS
    if (!janet_checkint(i)) {
        janet_panicf("bad slot #%s, expected 32 bit signed integer, got %v",
                     field, i);
    }
#else
    if (!janet_checkint64(i)) {
        janet_panicf("bad slot #%s, expected 64 bit signed integer, got %v",
                     field, i);
    }
#endif

    return (timeint_t)janet_unwrap_number(i);
}

static Janet os_mktime(int32_t argc, Janet *argv) {
    janet_arity(argc, 1, 2);
    time_t t;
    struct tm t_info;

    /* Use memset instead of = {0} to silence paranoid warning in macos */
    memset(&t_info, 0, sizeof(t_info));

    if (!janet_checktype(argv[0], JANET_TABLE) &&
            !janet_checktype(argv[0], JANET_STRUCT))
        janet_panic_type(argv[0], 0, JANET_TFLAG_DICTIONARY);

    t_info.tm_sec = entry_getint(argv[0], "seconds");
    t_info.tm_min = entry_getint(argv[0], "minutes");
    t_info.tm_hour = entry_getint(argv[0], "hours");
    t_info.tm_mday = entry_getint(argv[0], "month-day") + 1;
    t_info.tm_mon = entry_getint(argv[0], "month");
    t_info.tm_year = entry_getint(argv[0], "year") - 1900;
    t_info.tm_isdst = entry_getdst(argv[0]);

    if (argc >= 2 && janet_truthy(argv[1])) {
        /* local time */
        t = mktime(&t_info);
    } else {
        /* utc time */
#ifdef JANET_NO_UTC_MKTIME
        janet_panic("os/mktime UTC not supported on this platform");
        return janet_wrap_nil();
#else
        t = timegm(&t_info);
#endif
    }

    if (t == (time_t) -1) {
        janet_panicf("%s", strerror(errno));
    }

    return janet_wrap_number((double)t);
}

#ifdef JANET_NO_SYMLINKS
#define j_symlink link
#else
#define j_symlink symlink
#endif

static Janet os_link(int32_t argc, Janet *argv) {
    janet_arity(argc, 2, 3);
#ifdef JANET_WINDOWS
    (void) argc;
    (void) argv;
    janet_panic("os/link not supported on Windows");
    return janet_wrap_nil();
#else
    const char *oldpath = janet_getcstring(argv, 0);
    const char *newpath = janet_getcstring(argv, 1);
    int res = ((argc == 3 && janet_truthy(argv[2])) ? j_symlink : link)(oldpath, newpath);
    if (-1 == res) janet_panicf("%s: %s -> %s", strerror(errno), oldpath, newpath);
    return janet_wrap_nil();
#endif
}

static Janet os_symlink(int32_t argc, Janet *argv) {
    janet_fixarity(argc, 2);
#ifdef JANET_WINDOWS
    (void) argc;
    (void) argv;
    janet_panic("os/symlink not supported on Windows");
    return janet_wrap_nil();
#else
    const char *oldpath = janet_getcstring(argv, 0);
    const char *newpath = janet_getcstring(argv, 1);
    int res = j_symlink(oldpath, newpath);
    if (-1 == res) janet_panicf("%s: %s -> %s", strerror(errno), oldpath, newpath);
    return janet_wrap_nil();
#endif
}

#undef j_symlink

static Janet os_mkdir(int32_t argc, Janet *argv) {
    janet_fixarity(argc, 1);
    const char *path = janet_getcstring(argv, 0);
#ifdef JANET_WINDOWS
    int res = _mkdir(path);
#else
    int res = mkdir(path, S_IRUSR | S_IWUSR | S_IXUSR | S_IRGRP | S_IWGRP | S_IXGRP | S_IROTH | S_IXOTH);
#endif
    if (res == 0) return janet_wrap_true();
    if (errno == EEXIST) return janet_wrap_false();
    janet_panicf("%s: %s", strerror(errno), path);
}

static Janet os_rmdir(int32_t argc, Janet *argv) {
    janet_fixarity(argc, 1);
    const char *path = janet_getcstring(argv, 0);
#ifdef JANET_WINDOWS
    int res = _rmdir(path);
#else
    int res = rmdir(path);
#endif
    if (-1 == res) janet_panicf("%s: %s", strerror(errno), path);
    return janet_wrap_nil();
}

static Janet os_cd(int32_t argc, Janet *argv) {
    janet_fixarity(argc, 1);
    const char *path = janet_getcstring(argv, 0);
#ifdef JANET_WINDOWS
    int res = _chdir(path);
#else
    int res = chdir(path);
#endif
    if (-1 == res) janet_panicf("%s: %s", strerror(errno), path);
    return janet_wrap_nil();
}

static Janet os_touch(int32_t argc, Janet *argv) {
    janet_arity(argc, 1, 3);
    const char *path = janet_getcstring(argv, 0);
    struct utimbuf timebuf, *bufp;
    if (argc >= 2) {
        bufp = &timebuf;
        timebuf.actime = (time_t) janet_getnumber(argv, 1);
        if (argc >= 3) {
            timebuf.modtime = (time_t) janet_getnumber(argv, 2);
        } else {
            timebuf.modtime = timebuf.actime;
        }
    } else {
        bufp = NULL;
    }
    int res = utime(path, bufp);
    if (-1 == res) janet_panic(strerror(errno));
    return janet_wrap_nil();
}

static Janet os_remove(int32_t argc, Janet *argv) {
    janet_fixarity(argc, 1);
    const char *path = janet_getcstring(argv, 0);
    int status = remove(path);
    if (-1 == status) janet_panicf("%s: %s", strerror(errno), path);
    return janet_wrap_nil();
}

#ifndef JANET_NO_SYMLINKS
static Janet os_readlink(int32_t argc, Janet *argv) {
    janet_fixarity(argc, 1);
#ifdef JANET_WINDOWS
    (void) argc;
    (void) argv;
    janet_panic("os/readlink not supported on Windows");
    return janet_wrap_nil();
#else
    static char buffer[PATH_MAX];
    const char *path = janet_getcstring(argv, 0);
    ssize_t len = readlink(path, buffer, sizeof buffer);
    if (len < 0 || (size_t)len >= sizeof buffer)
        janet_panicf("%s: %s", strerror(errno), path);
    return janet_stringv((const uint8_t *)buffer, len);
#endif
}
#endif

#ifdef JANET_WINDOWS

typedef struct _stat jstat_t;
typedef unsigned short jmode_t;

static int32_t janet_perm_to_unix(unsigned short m) {
    int32_t ret = 0;
    if (m & S_IEXEC) ret |= 0111;
    if (m & S_IWRITE) ret |= 0222;
    if (m & S_IREAD) ret |= 0444;
    return ret;
}

static unsigned short janet_perm_from_unix(int32_t x) {
    unsigned short m = 0;
    if (x & 111) m |= S_IEXEC;
    if (x & 222) m |= S_IWRITE;
    if (x & 444) m |= S_IREAD;
    return m;
}

static const uint8_t *janet_decode_mode(unsigned short m) {
    const char *str = "other";
    if (m & _S_IFREG) str = "file";
    else if (m & _S_IFDIR) str = "directory";
    else if (m & _S_IFCHR) str = "character";
    return janet_ckeyword(str);
}

static int32_t janet_decode_permissions(jmode_t mode) {
    return (int32_t)(mode & (S_IEXEC | S_IWRITE | S_IREAD));
}

#else

typedef struct stat jstat_t;
typedef mode_t jmode_t;

static int32_t janet_perm_to_unix(mode_t m) {
    return (int32_t) m;
}

static mode_t janet_perm_from_unix(int32_t x) {
    return (mode_t) x;
}

static const uint8_t *janet_decode_mode(mode_t m) {
    const char *str = "other";
    if (S_ISREG(m)) str = "file";
    else if (S_ISDIR(m)) str = "directory";
    else if (S_ISFIFO(m)) str = "fifo";
    else if (S_ISBLK(m)) str = "block";
    else if (S_ISSOCK(m)) str = "socket";
    else if (S_ISLNK(m)) str = "link";
    else if (S_ISCHR(m)) str = "character";
    return janet_ckeyword(str);
}

static int32_t janet_decode_permissions(jmode_t mode) {
    return (int32_t)(mode & 0777);
}

#endif

static int32_t os_parse_permstring(const uint8_t *perm) {
    int32_t m = 0;
    if (perm[0] == 'r') m |= 0400;
    if (perm[1] == 'w') m |= 0200;
    if (perm[2] == 'x') m |= 0100;
    if (perm[3] == 'r') m |= 0040;
    if (perm[4] == 'w') m |= 0020;
    if (perm[5] == 'x') m |= 0010;
    if (perm[6] == 'r') m |= 0004;
    if (perm[7] == 'w') m |= 0002;
    if (perm[8] == 'x') m |= 0001;
    return m;
}

static Janet os_make_permstring(int32_t permissions) {
    uint8_t bytes[9] = {0};
    bytes[0] = (permissions & 0400) ? 'r' : '-';
    bytes[1] = (permissions & 0200) ? 'w' : '-';
    bytes[2] = (permissions & 0100) ? 'x' : '-';
    bytes[3] = (permissions & 0040) ? 'r' : '-';
    bytes[4] = (permissions & 0020) ? 'w' : '-';
    bytes[5] = (permissions & 0010) ? 'x' : '-';
    bytes[6] = (permissions & 0004) ? 'r' : '-';
    bytes[7] = (permissions & 0002) ? 'w' : '-';
    bytes[8] = (permissions & 0001) ? 'x' : '-';
    return janet_stringv(bytes, sizeof(bytes));
}

static int32_t os_get_unix_mode(const Janet *argv, int32_t n) {
    int32_t unix_mode;
    if (janet_checkint(argv[n])) {
        /* Integer mode */
        int32_t x = janet_unwrap_integer(argv[n]);
        if (x < 0 || x > 0777) {
            janet_panicf("bad slot #%d, expected integer in range [0, 8r777], got %v", n, argv[n]);
        }
        unix_mode = x;
    } else {
        /* Bytes mode */
        JanetByteView bytes = janet_getbytes(argv, n);
        if (bytes.len != 9) {
            janet_panicf("bad slot #%d: expected byte sequence of length 9, got %v", n, argv[n]);
        }
        unix_mode = os_parse_permstring(bytes.bytes);
    }
    return unix_mode;
}

static jmode_t os_getmode(const Janet *argv, int32_t n) {
    return janet_perm_from_unix(os_get_unix_mode(argv, n));
}

/* Getters */
static Janet os_stat_dev(jstat_t *st) {
    return janet_wrap_number(st->st_dev);
}
static Janet os_stat_inode(jstat_t *st) {
    return janet_wrap_number(st->st_ino);
}
static Janet os_stat_mode(jstat_t *st) {
    return janet_wrap_keyword(janet_decode_mode(st->st_mode));
}
static Janet os_stat_int_permissions(jstat_t *st) {
    return janet_wrap_integer(janet_perm_to_unix(janet_decode_permissions(st->st_mode)));
}
static Janet os_stat_permissions(jstat_t *st) {
    return os_make_permstring(janet_perm_to_unix(janet_decode_permissions(st->st_mode)));
}
static Janet os_stat_uid(jstat_t *st) {
    return janet_wrap_number(st->st_uid);
}
static Janet os_stat_gid(jstat_t *st) {
    return janet_wrap_number(st->st_gid);
}
static Janet os_stat_nlink(jstat_t *st) {
    return janet_wrap_number(st->st_nlink);
}
static Janet os_stat_rdev(jstat_t *st) {
    return janet_wrap_number(st->st_rdev);
}
static Janet os_stat_size(jstat_t *st) {
    return janet_wrap_number(st->st_size);
}
static Janet os_stat_accessed(jstat_t *st) {
    return janet_wrap_number((double) st->st_atime);
}
static Janet os_stat_modified(jstat_t *st) {
    return janet_wrap_number((double) st->st_mtime);
}
static Janet os_stat_changed(jstat_t *st) {
    return janet_wrap_number((double) st->st_ctime);
}
#ifdef JANET_WINDOWS
static Janet os_stat_blocks(jstat_t *st) {
    return janet_wrap_number(0);
}
static Janet os_stat_blocksize(jstat_t *st) {
    return janet_wrap_number(0);
}
#else
static Janet os_stat_blocks(jstat_t *st) {
    return janet_wrap_number(st->st_blocks);
}
static Janet os_stat_blocksize(jstat_t *st) {
    return janet_wrap_number(st->st_blksize);
}
#endif

struct OsStatGetter {
    const char *name;
    Janet(*fn)(jstat_t *st);
};

static const struct OsStatGetter os_stat_getters[] = {
    {"dev", os_stat_dev},
    {"inode", os_stat_inode},
    {"mode", os_stat_mode},
    {"int-permissions", os_stat_int_permissions},
    {"permissions", os_stat_permissions},
    {"uid", os_stat_uid},
    {"gid", os_stat_gid},
    {"nlink", os_stat_nlink},
    {"rdev", os_stat_rdev},
    {"size", os_stat_size},
    {"blocks", os_stat_blocks},
    {"blocksize", os_stat_blocksize},
    {"accessed", os_stat_accessed},
    {"modified", os_stat_modified},
    {"changed", os_stat_changed},
    {NULL, NULL}
};

static Janet os_stat_or_lstat(int do_lstat, int32_t argc, Janet *argv) {
    janet_arity(argc, 1, 2);
    const char *path = janet_getcstring(argv, 0);
    JanetTable *tab = NULL;
    int getall = 1;
    const uint8_t *key;
    if (argc == 2) {
        if (janet_checktype(argv[1], JANET_KEYWORD)) {
            getall = 0;
            key = janet_getkeyword(argv, 1);
        } else {
            tab = janet_gettable(argv, 1);
        }
    } else {
        tab = janet_table(0);
    }

    /* Build result */
    jstat_t st;
#ifdef JANET_WINDOWS
    (void) do_lstat;
    int res = _stat(path, &st);
#else
    int res;
    if (do_lstat) {
        res = lstat(path, &st);
    } else {
        res = stat(path, &st);
    }
#endif
    if (-1 == res) {
        return janet_wrap_nil();
    }

    if (getall) {
        /* Put results in table */
        for (const struct OsStatGetter *sg = os_stat_getters; sg->name != NULL; sg++) {
            janet_table_put(tab, janet_ckeywordv(sg->name), sg->fn(&st));
        }
        return janet_wrap_table(tab);
    } else {
        /* Get one result */
        for (const struct OsStatGetter *sg = os_stat_getters; sg->name != NULL; sg++) {
            if (janet_cstrcmp(key, sg->name)) continue;
            return sg->fn(&st);
        }
        janet_panicf("unexpected keyword %v", janet_wrap_keyword(key));
        return janet_wrap_nil();
    }
}

static Janet os_stat(int32_t argc, Janet *argv) {
    return os_stat_or_lstat(0, argc, argv);
}

static Janet os_lstat(int32_t argc, Janet *argv) {
    return os_stat_or_lstat(1, argc, argv);
}

static Janet os_chmod(int32_t argc, Janet *argv) {
    janet_fixarity(argc, 2);
    const char *path = janet_getcstring(argv, 0);
#ifdef JANET_WINDOWS
    int res = _chmod(path, os_getmode(argv, 1));
#else
    int res = chmod(path, os_getmode(argv, 1));
#endif
    if (-1 == res) janet_panicf("%s: %s", strerror(errno), path);
    return janet_wrap_nil();
}

#ifndef JANET_NO_UMASK
static Janet os_umask(int32_t argc, Janet *argv) {
    janet_fixarity(argc, 1);
    int mask = (int) os_getmode(argv, 0);
#ifdef JANET_WINDOWS
    int res = _umask(mask);
#else
    int res = umask(mask);
#endif
    return janet_wrap_integer(janet_perm_to_unix(res));
}
#endif

static Janet os_dir(int32_t argc, Janet *argv) {
    janet_arity(argc, 1, 2);
    const char *dir = janet_getcstring(argv, 0);
    JanetArray *paths = (argc == 2) ? janet_getarray(argv, 1) : janet_array(0);
#ifdef JANET_WINDOWS
    /* Read directory items with FindFirstFile / FindNextFile / FindClose */
    struct _finddata_t afile;
    char pattern[MAX_PATH + 1];
    if (strlen(dir) > (sizeof(pattern) - 3))
        janet_panicf("path too long: %s", dir);
    sprintf(pattern, "%s/*", dir);
    intptr_t res = _findfirst(pattern, &afile);
    if (-1 == res) janet_panicv(janet_cstringv(strerror(errno)));
    do {
        if (strcmp(".", afile.name) && strcmp("..", afile.name)) {
            janet_array_push(paths, janet_cstringv(afile.name));
        }
    } while (_findnext(res, &afile) != -1);
    _findclose(res);
#else
    /* Read directory items with opendir / readdir / closedir */
    struct dirent *dp;
    DIR *dfd = opendir(dir);
    if (dfd == NULL) janet_panicf("cannot open directory %s", dir);
    while ((dp = readdir(dfd)) != NULL) {
        if (!strcmp(dp->d_name, ".") || !strcmp(dp->d_name, "..")) {
            continue;
        }
        janet_array_push(paths, janet_cstringv(dp->d_name));
    }
    closedir(dfd);
#endif
    return janet_wrap_array(paths);
}

static Janet os_rename(int32_t argc, Janet *argv) {
    janet_fixarity(argc, 2);
    const char *src = janet_getcstring(argv, 0);
    const char *dest = janet_getcstring(argv, 1);
    int status = rename(src, dest);
    if (status) {
        janet_panic(strerror(errno));
    }
    return janet_wrap_nil();
}

static Janet os_realpath(int32_t argc, Janet *argv) {
    janet_fixarity(argc, 1);
    const char *src = janet_getcstring(argv, 0);
#ifdef JANET_NO_REALPATH
    janet_panic("os/realpath not enabled for this platform");
#else
#ifdef JANET_WINDOWS
    char *dest = _fullpath(NULL, src, _MAX_PATH);
#else
    char *dest = realpath(src, NULL);
#endif
    if (NULL == dest) janet_panicf("%s: %s", strerror(errno), src);
    Janet ret = janet_cstringv(dest);
    free(dest);
    return ret;
#endif
}

static Janet os_permission_string(int32_t argc, Janet *argv) {
    janet_fixarity(argc, 1);
    return os_make_permstring(os_get_unix_mode(argv, 0));
}

static Janet os_permission_int(int32_t argc, Janet *argv) {
    janet_fixarity(argc, 1);
    return janet_wrap_integer(os_get_unix_mode(argv, 0));
}

#ifdef JANET_EV

/*
 * Define a few functions on streams the require JANET_EV to be defined.
 */

static jmode_t os_optmode(int32_t argc, const Janet *argv, int32_t n, int32_t dflt) {
    if (argc > n) return os_getmode(argv, n);
    return janet_perm_from_unix(dflt);
}

static Janet os_open(int32_t argc, Janet *argv) {
    janet_arity(argc, 1, 3);
    const char *path = janet_getcstring(argv, 0);
    const uint8_t *opt_flags = janet_optkeyword(argv, argc, 1, (const uint8_t *) "r");
    jmode_t mode = os_optmode(argc, argv, 2, 0666);
    uint32_t stream_flags = 0;
    JanetHandle fd;
#ifdef JANET_WINDOWS
    DWORD desiredAccess = 0;
    DWORD shareMode = 0;
    DWORD creationDisp = 0;
    DWORD flagsAndAttributes = FILE_FLAG_OVERLAPPED;
    /* We map unix-like open flags to the creationDisp parameter */
    int creatUnix = 0;
#define OCREAT 1
#define OEXCL 2
#define OTRUNC 4
    for (const uint8_t *c = opt_flags; *c; c++) {
        switch (*c) {
            default:
                break;
            case 'r':
                desiredAccess |= GENERIC_READ;
                stream_flags |= JANET_STREAM_READABLE;
                break;
            case 'w':
                desiredAccess |= GENERIC_WRITE;
                stream_flags |= JANET_STREAM_WRITABLE;
                break;
            case 'c':
                creatUnix |= OCREAT;
                break;
            case 'e':
                creatUnix |= OEXCL;
                break;
            case 't':
                creatUnix |= OTRUNC;
                break;
            /* Windows only flags */
            case 'D':
                shareMode |= FILE_SHARE_DELETE;
                break;
            case 'R':
                shareMode |= FILE_SHARE_READ;
                break;
            case 'W':
                shareMode |= FILE_SHARE_WRITE;
                break;
            case 'H':
                flagsAndAttributes |= FILE_ATTRIBUTE_HIDDEN;
                break;
            case 'O':
                flagsAndAttributes |= FILE_ATTRIBUTE_READONLY;
                break;
            case 'F':
                flagsAndAttributes |= FILE_ATTRIBUTE_OFFLINE;
                break;
            case 'T':
                flagsAndAttributes |= FILE_ATTRIBUTE_TEMPORARY;
                break;
            case 'd':
                flagsAndAttributes |= FILE_FLAG_DELETE_ON_CLOSE;
                break;
            case 'b':
                flagsAndAttributes |= FILE_FLAG_NO_BUFFERING;
                break;
                /* we could potentially add more here -
                 * https://docs.microsoft.com/en-us/windows/win32/api/fileapi/nf-fileapi-createfilea
                 */
        }
    }
    switch (creatUnix) {
        default:
            janet_panic("invalid creation flags");
        case 0:
            creationDisp = OPEN_EXISTING;
            break;
        case OCREAT:
            creationDisp = OPEN_ALWAYS;
            break;
        case OCREAT + OEXCL:
            creationDisp = CREATE_NEW;
            break;
        case OCREAT + OTRUNC:
            creationDisp = CREATE_ALWAYS;
            break;
        case OTRUNC:
            creationDisp = TRUNCATE_EXISTING;
            break;
    }
    fd = CreateFileA(path, desiredAccess, shareMode, NULL, creationDisp, flagsAndAttributes, NULL);
    if (fd == INVALID_HANDLE_VALUE) janet_panicv(janet_ev_lasterr());
#else
    int open_flags = O_NONBLOCK;
#ifdef JANET_LINUX
    open_flags |= O_CLOEXEC;
#endif
    for (const uint8_t *c = opt_flags; *c; c++) {
        switch (*c) {
            default:
                break;
            case 'r':
                open_flags = (open_flags & O_WRONLY)
                             ? ((open_flags & ~O_WRONLY) | O_RDWR)
                             : (open_flags | O_RDONLY);
                stream_flags |= JANET_STREAM_READABLE;
                break;
            case 'w':
                open_flags = (open_flags & O_RDONLY)
                             ? ((open_flags & ~O_RDONLY) | O_RDWR)
                             : (open_flags | O_WRONLY);
                stream_flags |= JANET_STREAM_WRITABLE;
                break;
            case 'c':
                open_flags |= O_CREAT;
                break;
            case 'e':
                open_flags |= O_EXCL;
                break;
            case 't':
                open_flags |= O_TRUNC;
                break;
            /* posix only */
            case 'x':
                open_flags |= O_SYNC;
                break;
            case 'C':
                open_flags |= O_NOCTTY;
                break;
            case 'a':
                open_flags |= O_APPEND;
                break;
        }
    }
    do {
        fd = open(path, open_flags, mode);
    } while (fd == -1 && errno == EINTR);
    if (fd == -1) janet_panicv(janet_ev_lasterr());
#endif
    return janet_wrap_abstract(janet_stream(fd, stream_flags, NULL));
}

static Janet os_pipe(int32_t argc, Janet *argv) {
    (void) argv;
    janet_fixarity(argc, 0);
    JanetHandle fds[2];
    if (janet_make_pipe(fds)) janet_panicv(janet_ev_lasterr());
    JanetStream *reader = janet_stream(fds[0], JANET_STREAM_READABLE, NULL);
    JanetStream *writer = janet_stream(fds[1], JANET_STREAM_WRITABLE, NULL);
    Janet tup[2] = {janet_wrap_abstract(reader), janet_wrap_abstract(writer)};
    return janet_wrap_tuple(janet_tuple_n(tup, 2));
}

#endif

#endif /* JANET_REDUCED_OS */

static const JanetReg os_cfuns[] = {
    {
        "os/exit", os_exit,
        JDOC("(os/exit &opt x)\n\n"
             "Exit from janet with an exit code equal to x. If x is not an integer, "
             "the exit with status equal the hash of x.")
    },
    {
        "os/which", os_which,
        JDOC("(os/which)\n\n"
             "Check the current operating system. Returns one of:\n\n"
             "\t:windows\n"
             "\t:macos\n"
             "\t:web - Web assembly (emscripten)\n"
             "\t:linux\n"
             "\t:freebsd\n"
             "\t:openbsd\n"
             "\t:netbsd\n"
             "\t:posix - A POSIX compatible system (default)\n\n"
             "May also return a custom keyword specified at build time.")
    },
    {
        "os/arch", os_arch,
        JDOC("(os/arch)\n\n"
             "Check the ISA that janet was compiled for. Returns one of:\n\n"
             "\t:x86\n"
             "\t:x86-64\n"
             "\t:arm\n"
             "\t:aarch64\n"
             "\t:sparc\n"
             "\t:wasm\n"
             "\t:unknown\n")
    },
#ifndef JANET_REDUCED_OS
    {
        "os/environ", os_environ,
        JDOC("(os/environ)\n\n"
             "Get a copy of the os environment table.")
    },
    {
        "os/getenv", os_getenv,
        JDOC("(os/getenv variable &opt dflt)\n\n"
             "Get the string value of an environment variable.")
    },
    {
        "os/dir", os_dir,
        JDOC("(os/dir dir &opt array)\n\n"
             "Iterate over files and subdirectories in a directory. Returns an array of paths parts, "
             "with only the file name or directory name and no prefix.")
    },
    {
        "os/stat", os_stat,
        JDOC("(os/stat path &opt tab|key)\n\n"
             "Gets information about a file or directory. Returns a table If the third argument is a keyword, returns "
             " only that information from stat. If the file or directory does not exist, returns nil. The keys are\n\n"
             "\t:dev - the device that the file is on\n"
             "\t:mode - the type of file, one of :file, :directory, :block, :character, :fifo, :socket, :link, or :other\n"
             "\t:int-permissions - A Unix permission integer like 8r744\n"
             "\t:permissions - A Unix permission string like \"rwxr--r--\"\n"
             "\t:uid - File uid\n"
             "\t:gid - File gid\n"
             "\t:nlink - number of links to file\n"
             "\t:rdev - Real device of file. 0 on windows.\n"
             "\t:size - size of file in bytes\n"
             "\t:blocks - number of blocks in file. 0 on windows\n"
             "\t:blocksize - size of blocks in file. 0 on windows\n"
             "\t:accessed - timestamp when file last accessed\n"
             "\t:changed - timestamp when file last changed (permissions changed)\n"
             "\t:modified - timestamp when file last modified (content changed)\n")
    },
    {
        "os/lstat", os_lstat,
        JDOC("(os/lstat path &opt tab|key)\n\n"
             "Like os/stat, but don't follow symlinks.\n")
    },
    {
        "os/chmod", os_chmod,
        JDOC("(os/chmod path mode)\n\n"
             "Change file permissions, where mode is a permission string as returned by "
             "os/perm-string, or an integer as returned by os/perm-int. "
             "When mode is an integer, it is interpreted as a Unix permission value, best specified in octal, like "
             "8r666 or 8r400. Windows will not differentiate between user, group, and other permissions, and thus will combine all of these permissions. Returns nil.")
    },
    {
        "os/touch", os_touch,
        JDOC("(os/touch path &opt actime modtime)\n\n"
             "Update the access time and modification times for a file. By default, sets "
             "times to the current time.")
    },
    {
        "os/cd", os_cd,
        JDOC("(os/cd path)\n\n"
             "Change current directory to path. Returns nil on success, errors on failure.")
    },
#ifndef JANET_NO_UMASK
    {
        "os/umask", os_umask,
        JDOC("(os/umask mask)\n\n"
             "Set a new umask, returns the old umask.")
    },
#endif
    {
        "os/mkdir", os_mkdir,
        JDOC("(os/mkdir path)\n\n"
             "Create a new directory. The path will be relative to the current directory if relative, otherwise "
             "it will be an absolute path. Returns true if the directory was created, false if the directory already exists, and "
             "errors otherwise.")
    },
    {
        "os/rmdir", os_rmdir,
        JDOC("(os/rmdir path)\n\n"
             "Delete a directory. The directory must be empty to succeed.")
    },
    {
        "os/rm", os_remove,
        JDOC("(os/rm path)\n\n"
             "Delete a file. Returns nil.")
    },
    {
        "os/link", os_link,
        JDOC("(os/link oldpath newpath &opt symlink)\n\n"
             "Create a link at newpath that points to oldpath and returns nil. "
             "Iff symlink is truthy, creates a symlink. "
             "Iff symlink is falsey or not provided, "
             "creates a hard link. Does not work on Windows.")
    },
#ifndef JANET_NO_SYMLINKS
    {
        "os/symlink", os_symlink,
        JDOC("(os/symlink oldpath newpath)\n\n"
             "Create a symlink from oldpath to newpath, returning nil. Same as (os/link oldpath newpath true).")
    },
    {
        "os/readlink", os_readlink,
        JDOC("(os/readlink path)\n\n"
             "Read the contents of a symbolic link. Does not work on Windows.\n")
    },
#endif
#ifndef JANET_NO_PROCESSES
    {
        "os/execute", os_execute,
        JDOC("(os/execute args &opts flags env)\n\n"
             "Execute a program on the system and pass it string arguments. Flags "
             "is a keyword that modifies how the program will execute.\n\n"
             "\t:e - enables passing an environment to the program. Without :e, the "
             "current environment is inherited.\n"
             "\t:p - allows searching the current PATH for the binary to execute. "
             "Without this flag, binaries must use absolute paths.\n"
             "\t:x - raise error if exit code is non-zero.\n"
             "env is a table or struct mapping environment variables to values. It can also "
             "contain the keys :in, :out, and :err, which allow redirecting stdio in the subprocess. "
             "These arguments should be core/file values. "
             "One can also pass in the :pipe keyword "
             "for these arguments to create files that will read (for :err and :out) or write (for :in) "
             "to the file descriptor of the subprocess. This is only useful in os/spawn, which takes "
             "the same parameters as os/execute, but will return an object that contains references to these "
             "files via (return-value :in), (return-value :out), and (return-value :err). "
             "Returns the exit status of the program.")
    },
    {
        "os/spawn", os_spawn,
        JDOC("(os/spawn args &opts flags env)\n\n"
             "Execute a program on the system and return a handle to the process. Otherwise, the "
             "same arguments as os/execute. Does not wait for the process.")
    },
    {
        "os/shell", os_shell,
        JDOC("(os/shell str)\n\n"
             "Pass a command string str directly to the system shell.")
    },
    {
        "os/proc-wait", os_proc_wait,
        JDOC("(os/proc-wait proc)\n\n"
             "Block until the subprocess completes. Returns the subprocess return code.")
    },
    {
        "os/proc-kill", os_proc_kill,
        JDOC("(os/proc-kill proc &opt wait)\n\n"
             "Kill a subprocess by sending SIGKILL to it on posix systems, or by closing the process "
             "handle on windows. If wait is truthy, will wait for the process to finsih and "
             "returns the exit code. Otherwise, returns proc.")
    },
#endif
    {
        "os/setenv", os_setenv,
        JDOC("(os/setenv variable value)\n\n"
             "Set an environment variable.")
    },
    {
        "os/time", os_time,
        JDOC("(os/time)\n\n"
             "Get the current time expressed as the number of seconds since "
             "January 1, 1970, the Unix epoch. Returns a real number.")
    },
    {
        "os/mktime", os_mktime,
        JDOC("(os/mktime date-struct &opt local)\n\n"
             "Get the broken down date-struct time expressed as the number "
             " of seconds since January 1, 1970, the Unix epoch. "
             "Returns a real number. "
             "Date is given in UTC unless local is truthy, in which case the "
             "date is computed for the local timezone.\n\n"
             "Inverse function to os/date.")
    },
    {
        "os/clock", os_clock,
        JDOC("(os/clock)\n\n"
             "Return the number of seconds since some fixed point in time. The clock "
             "is guaranteed to be non decreasing in real time.")
    },
    {
        "os/sleep", os_sleep,
        JDOC("(os/sleep n)\n\n"
             "Suspend the program for n seconds. 'nsec' can be a real number. Returns "
             "nil.")
    },
    {
        "os/cwd", os_cwd,
        JDOC("(os/cwd)\n\n"
             "Returns the current working directory.")
    },
    {
        "os/cryptorand", os_cryptorand,
        JDOC("(os/cryptorand n &opt buf)\n\n"
             "Get or append n bytes of good quality random data provided by the OS. Returns a new buffer or buf.")
    },
    {
        "os/date", os_date,
        JDOC("(os/date &opt time local)\n\n"
             "Returns the given time as a date struct, or the current time if no time is given. "
             "Returns a struct with following key values. Note that all numbers are 0-indexed. "
             "Date is given in UTC unless local is truthy, in which case the date is formatted for "
             "the local timezone.\n\n"
             "\t:seconds - number of seconds [0-61]\n"
             "\t:minutes - number of minutes [0-59]\n"
             "\t:hours - number of hours [0-23]\n"
             "\t:month-day - day of month [0-30]\n"
             "\t:month - month of year [0, 11]\n"
             "\t:year - years since year 0 (e.g. 2019)\n"
             "\t:week-day - day of the week [0-6]\n"
             "\t:year-day - day of the year [0-365]\n"
             "\t:dst - If Day Light Savings is in effect")
    },
    {
        "os/rename", os_rename,
        JDOC("(os/rename oldname newname)\n\n"
             "Rename a file on disk to a new path. Returns nil.")
    },
    {
        "os/realpath", os_realpath,
        JDOC("(os/realpath path)\n\n"
             "Get the absolute path for a given path, following ../, ./, and symlinks. "
             "Returns an absolute path as a string. Will raise an error on Windows.")
    },
    {
        "os/perm-string", os_permission_string,
        JDOC("(os/perm-string int)\n\n"
             "Convert a Unix octal permission value from a permission integer as returned by os/stat "
             "to a human readable string, that follows the formatting "
             "of unix tools like ls. Returns the string as a 9 character string of r, w, x and - characters. Does not "
             "include the file/directory/symlink character as rendered by `ls`.")
    },
    {
        "os/perm-int", os_permission_int,
        JDOC("(os/perm-int bytes)\n\n"
             "Parse a 9 character permission string and return an integer that can be used by chmod.")
    },
#ifdef JANET_EV
    {
        "os/open", os_open,
        JDOC("(os/open path &opt flags mode)\n\n"
             "Create a stream from a file, like the POSIX open system call. Returns a new stream. "
             "mode should be a file mode as passed to os/chmod, but only if the create flag is given. "
             "The default mode is 8r666. "
             "Allowed flags are as follows:\n\n"
             "  * :r - open this file for reading\n"
             "  * :w - open this file for writing\n"
             "  * :c - create a new file (O_CREATE)\n"
             "  * :e - fail if the file exists (O_EXCL)\n"
             "  * :t - shorten an existing file to length 0 (O_TRUNC)\n\n"
             "Posix only flags:\n\n"
             "  * :a - append to a file (O_APPEND)\n"
             "  * :x - O_SYNC\n"
             "  * :C - O_NOCTTY\n\n"
             "Windows only flags:\n\n"
             "  * :R - share reads (FILE_SHARE_READ)\n"
             "  * :W - share writes (FILE_SHARE_WRITE)\n"
             "  * :D - share deletes (FILE_SHARE_DELETE)\n"
             "  * :H - FILE_ATTRIBUTE_HIDDEN\n"
             "  * :O - FILE_ATTRIBUTE_READONLY\n"
             "  * :F - FILE_ATTRIBUTE_OFFLINE\n"
             "  * :T - FILE_ATTRIBUTE_TEMPORARY\n"
             "  * :d - FILE_FLAG_DELETE_ON_CLOSE\n"
             "  * :b - FILE_FLAG_NO_BUFFERING\n")
    },
    {
        "os/pipe", os_pipe,
        JDOC("(os/pipe)\n\n"
             "Create a readable stream and a writable stream that are connected. Returns a two element "
             "tuple where the first element is a readable stream and the second element is the writable "
             "stream.")
    },
#endif
#endif
    {NULL, NULL, NULL}
};

void janet_os_deinit(void) {
#ifndef JANET_NO_PROCESSES
#ifdef JANET_EV
    free(janet_vm_waiting_procs);
    janet_vm_waiting_procs = NULL;
    janet_vm_proc_count = 0;
    janet_vm_proc_cap = 0;
#endif
#endif
}

/* Module entry point */
void janet_lib_os(JanetTable *env) {
#if !defined(JANET_REDUCED_OS) && defined(JANET_WINDOWS) && defined(JANET_THREADS)
    /* During start up, the top-most abstract machine (thread)
     * in the thread tree sets up the critical section. */
    if (!env_lock_initialized) {
        InitializeCriticalSection(&env_lock);
        env_lock_initialized = 1;
    }
#endif
#ifndef JANET_NO_PROCESSES
#ifdef JANET_EV
    janet_vm_waiting_procs = NULL;
    janet_vm_proc_count = 0;
    janet_vm_proc_cap = 0;
#endif
#endif
    janet_core_cfuns(env, NULL, os_cfuns);
}<|MERGE_RESOLUTION|>--- conflicted
+++ resolved
@@ -888,7 +888,6 @@
     proc->pHandle = pHandle;
     proc->tHandle = tHandle;
 #else
-<<<<<<< HEAD
     proc->pid = pid;
 #endif
     proc->in = get_stdio_for_handle(new_in, orig_in, 0);
@@ -903,17 +902,6 @@
     }
 
     if (is_spawn) {
-=======
-        proc->pid = pid;
-#endif
-        proc->in = get_stdio_for_handle(new_in, orig_in, 1);
-        proc->out = get_stdio_for_handle(new_out, orig_out, 0);
-        proc->err = get_stdio_for_handle(new_err, orig_err, 0);
-        proc->flags = 0;
-        if (proc->in == NULL || proc->out == NULL || proc->err == NULL) {
-            janet_panic("failed to construct proc");
-        }
->>>>>>> d457aa59
         return janet_wrap_abstract(proc);
     } else {
 #ifdef JANET_EV
