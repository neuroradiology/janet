--- conflicted
+++ resolved
@@ -3690,19 +3690,10 @@
         (put into k (x k))))
     into)
 
-<<<<<<< HEAD
   # Deprecate file/popen
   (when-let [v (get root-env 'file/popen)]
     (put v :deprecated true))
 
-  # Deprecate thread library
-  (loop [[k v] :in (pairs root-env)
-         :when (symbol? k)
-         :when (string/has-prefix? "thread/" k)]
-    (put v :deprecated true))
-
-=======
->>>>>>> 4fd7470b
   # Modify root-env to remove private symbols and
   # flatten nested tables.
   (loop [[k v] :in (pairs root-env)
